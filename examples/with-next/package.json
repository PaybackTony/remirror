--- conflicted
+++ resolved
@@ -15,15 +15,9 @@
     "@remirror/editor-social": "^0.13.1",
     "@remirror/editor-wysiwyg": "^0.13.1",
     "@remirror/extension-code-block": "^0.12.0",
-<<<<<<< HEAD
-    "@remirror/react": "^0.11.0",
-    "@remirror/showcase": "^0.13.0",
-    "next": "^9.3.4",
-=======
     "@remirror/react": "^0.13.1",
     "@remirror/showcase": "^0.13.1",
     "next": "^9.3.1",
->>>>>>> c34f86e0
     "react": "^16.12.0",
     "react-dom": "^16.12.0",
     "refractor": "^3.0.0"
